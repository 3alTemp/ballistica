# Released under the MIT License. See LICENSE for details.
#
"""The public face of Ballistica.

This top level module is a collection of most commonly used functionality.
For many modding purposes, the bits exposed here are all you'll need.
In some specific cases you may need to pull in individual submodules instead.
"""
# pylint: disable=unused-import
# pylint: disable=redefined-builtin

from _ba import (
    CollideModel, Context, ContextCall, Data, InputDevice, Material, Model,
    Node, SessionPlayer, Sound, Texture, Timer, Vec3, Widget, buttonwidget,
    camerashake, checkboxwidget, columnwidget, containerwidget, do_once,
    emitfx, getactivity, getcollidemodel, getmodel, getnodes, getsession,
    getsound, gettexture, hscrollwidget, imagewidget, log, newactivity,
    newnode, playsound, printnodes, printobjects, pushcall, quit, rowwidget,
    safecolor, screenmessage, scrollwidget, set_analytics_screen, charstr,
    textwidget, time, timer, open_url, widget, clipboard_is_supported,
    clipboard_has_text, clipboard_get_text, clipboard_set_text, getdata)
from ba._activity import Activity
from ba._plugin import PotentialPlugin, Plugin, PluginSubsystem
from ba._actor import Actor
from ba._player import PlayerInfo, Player, EmptyPlayer, StandLocation
from ba._nodeactor import NodeActor
from ba._app import App
from ba._coopgame import CoopGameActivity
from ba._coopsession import CoopSession
from ba._dependency import (Dependency, DependencyComponent, DependencySet,
                            AssetPackage)
from ba._generated.enums import (TimeType, Permission, TimeFormat, SpecialChar,
                                 InputType, UIScale)
from ba._error import (
    print_exception, print_error, ContextError, NotFoundError,
    PlayerNotFoundError, SessionPlayerNotFoundError, NodeNotFoundError,
    ActorNotFoundError, InputDeviceNotFoundError, WidgetNotFoundError,
    ActivityNotFoundError, TeamNotFoundError, SessionTeamNotFoundError,
    SessionNotFoundError, DelegateNotFoundError, DependencyError)
from ba._freeforallsession import FreeForAllSession
from ba._gameactivity import GameActivity
from ba._gameresults import GameResults
from ba._settings import (Setting, IntSetting, FloatSetting, ChoiceSetting,
                          BoolSetting, IntChoiceSetting, FloatChoiceSetting)
from ba._language import Lstr, LanguageSubsystem
from ba._map import Map, getmaps
from ba._session import Session
from ba._ui import UISubsystem
from ba._servermode import ServerController
from ba._score import ScoreType, ScoreConfig
from ba._stats import PlayerScoredMessage, PlayerRecord, Stats
from ba._team import SessionTeam, Team, EmptyTeam
from ba._teamgame import TeamGameActivity
from ba._dualteamsession import DualTeamSession
from ba._achievement import Achievement, AchievementSubsystem
from ba._appconfig import AppConfig
from ba._appdelegate import AppDelegate
from ba._apputils import is_browser_likely_available, garbage_collect
from ba._campaign import Campaign
from ba._gameutils import (GameTip, animate, animate_array, show_damage_count,
                           timestring, cameraflash)
from ba._general import (WeakCall, Call, existing, Existable,
                         verify_object_death, storagename, getclass)
from ba._keyboard import Keyboard
from ba._level import Level
from ba._lobby import Lobby, Chooser
from ba._math import normalized_color, is_point_in_box, vec3validate
from ba._meta import MetadataSubsystem
from ba._messages import (UNHANDLED, OutOfBoundsMessage, DeathType, DieMessage,
                          PlayerDiedMessage, StandMessage, PickUpMessage,
                          DropMessage, PickedUpMessage, DroppedMessage,
                          ShouldShatterMessage, ImpactDamageMessage,
                          FreezeMessage, ThawMessage, HitMessage,
                          CelebrateMessage)
from ba._music import (setmusic, MusicPlayer, MusicType, MusicPlayMode,
                       MusicSubsystem)
from ba._powerup import PowerupMessage, PowerupAcceptMessage
from ba._multiteamsession import MultiTeamSession
from ba.ui import Window, UIController, uicleanupcheck
from ba._collision import Collision, getcollision

app: App

__all__: list[str] = []


# Have these things present themselves cleanly as 'ba.Foo'
# instead of 'ba._submodule.Foo'
def _simplify_module_names() -> None:
<<<<<<< HEAD
    for attr, _obj in globals().items():
        if not attr.startswith('_'):
            __all__.append(attr)
=======
    from efro.util import set_canonical_module
    globs = globals()
    set_canonical_module(
        module_globals=globs,
        names=[n for n in globs.keys() if not n.startswith('_')])
>>>>>>> 27d633ee


_simplify_module_names()
del _simplify_module_names<|MERGE_RESOLUTION|>--- conflicted
+++ resolved
@@ -87,17 +87,20 @@
 # Have these things present themselves cleanly as 'ba.Foo'
 # instead of 'ba._submodule.Foo'
 def _simplify_module_names() -> None:
-<<<<<<< HEAD
+    import os
+
     for attr, _obj in globals().items():
         if not attr.startswith('_'):
             __all__.append(attr)
-=======
-    from efro.util import set_canonical_module
-    globs = globals()
-    set_canonical_module(
-        module_globals=globs,
-        names=[n for n in globs.keys() if not n.startswith('_')])
->>>>>>> 27d633ee
+
+    # Though pdoc gets confused when we override __module__,
+    # so let's make an exception for it.
+    if os.environ.get('BA_DOCS_GENERATION', '0') != '1':
+        from efro.util import set_canonical_module
+        globs = globals()
+        set_canonical_module(
+            module_globals=globs,
+            names=[n for n in globs.keys() if not n.startswith('_')])
 
 
 _simplify_module_names()
