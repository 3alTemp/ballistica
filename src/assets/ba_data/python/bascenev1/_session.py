--- conflicted
+++ resolved
@@ -171,16 +171,12 @@
         self.sessionteams = []
         self.sessionplayers = []
         self.min_players = min_players
-<<<<<<< HEAD
-        self.max_players = max_players
-        self._submit_score = submit_score
-=======
         self.max_players = (
             max_players
             if _max_players_override is None
             else _max_players_override
         )
->>>>>>> c2d88cab
+        self._submit_score = submit_score
 
         self.customdata = {}
         self._in_set_activity = False
