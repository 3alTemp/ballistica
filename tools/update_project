--- conflicted
+++ resolved
@@ -52,14 +52,10 @@
         self._fix = ('--fix' in sys.argv)
         self._checkarg = ' --check' if self._check else ''
 
-<<<<<<< HEAD
         # We behave differently in the public repo
         self._public = get_config(Path('.'))['public']
         assert isinstance(self._public, bool)
 
-        self._files_to_write: Dict[str, str] = {}
-=======
->>>>>>> 233be430
         self._src_files: List[str] = []
         self._header_files: List[str] = []
 
